--- conflicted
+++ resolved
@@ -142,19 +142,7 @@
 	AES_CBC_CIPHERS(ECDHE_ECDSA),
 	AES_CBC_CIPHERS(ECDHE_RSA),
 	AES_CBC_CIPHERS(DHE_RSA),
-<<<<<<< HEAD
 	AES_CIPHERS(RSA),
-=======
-/* Removed in Mbed TLS 3.0.0 */
-#ifdef MBEDTLS_TLS_DHE_RSA_WITH_3DES_EDE_CBC_SHA
-	MBEDTLS_TLS_DHE_RSA_WITH_3DES_EDE_CBC_SHA,
-#endif
-	AES_CIPHERS(RSA),
-/* Removed in Mbed TLS 3.0.0 */
-#ifdef MBEDTLS_TLS_RSA_WITH_3DES_EDE_CBC_SHA
-	MBEDTLS_TLS_RSA_WITH_3DES_EDE_CBC_SHA,
-#endif
->>>>>>> 26805096
 	0
 };
 
@@ -233,12 +221,8 @@
 	if (!ctx->cert.version)
 		return;
 
-<<<<<<< HEAD
 // mbedtls 3.x made pk_info unexposed so we check it has a type
 	if (!mbedtls_pk_get_type(&ctx->key))
-=======
-	if (mbedtls_pk_get_type(&ctx->key) == MBEDTLS_PK_NONE)
->>>>>>> 26805096
 		return;
 
 	mbedtls_ssl_conf_own_cert(&ctx->conf, &ctx->cert, &ctx->key);
@@ -272,12 +256,7 @@
 __hidden int __ustream_ssl_set_key_file(struct ustream_ssl_ctx *ctx, const char *file)
 {
 	int ret;
-<<<<<<< HEAD
 #if MBEDTLS_VERSION_NUMBER >= 0x03000000
-=======
-
-#if (MBEDTLS_VERSION_NUMBER >= 0x03000000)
->>>>>>> 26805096
 	ret = mbedtls_pk_parse_keyfile(&ctx->key, file, NULL, _random, NULL);
 #else
 	ret = mbedtls_pk_parse_keyfile(&ctx->key, file, NULL);
